--- conflicted
+++ resolved
@@ -101,10 +101,6 @@
         self._overlay = {}
         self._hide_menu = hide_menu_on_startup
 
-<<<<<<< HEAD
-        self._latest_info = {}
-        self._show_latest_info = False
-=======
         if geom_group_visualization_on_startup is not None:
             assert type(geom_group_visualization_on_startup) == list or type(geom_group_visualization_on_startup) == int
             if type(geom_group_visualization_on_startup) is not list:
@@ -112,7 +108,9 @@
             for group_id, _ in enumerate(self._scene_option.geomgroup):
                 if group_id not in geom_group_visualization_on_startup:
                     self._scene_option.geomgroup[group_id] = False
->>>>>>> ee04c4a3
+
+        self._latest_info = {}
+        self._show_latest_info = False
 
     def load_new_model(self, model):
         """
@@ -247,13 +245,6 @@
         if key == glfw.KEY_F:
             self._run_speed_factor *= 2.0
 
-<<<<<<< HEAD
-        if key == glfw.KEY_G:
-            for i in range(len(self._scene_option.geomgroup)):
-                self._scene_option.geomgroup[i] = not self._scene_option.geomgroup[i]
-
-=======
->>>>>>> ee04c4a3
         if key == glfw.KEY_E:
             self._scene_option.frame = not self._scene_option.frame
 
@@ -433,11 +424,11 @@
             topleft,
             "Press T to make the model transparent.")
 
-        add_overlay(
+        self.add_overlay(
             topleft,
             "Press E to toggle reference frames.")
 
-        add_overlay(
+        self.add_overlay(
             topleft,
             "Press 0-9 to disable/enable geom group visualization.")
 
@@ -451,7 +442,6 @@
             "Camera mode:",
             self._camera_mode)
         
-<<<<<<< HEAD
         self.add_overlay(
             topleft,
             "Run speed = %.3f x real time" %
@@ -460,22 +450,7 @@
         
         self.add_overlay(
             topleft,
-            "Press E to toggle reference frames.")
-        
-        self.add_overlay(
-            topleft,
-            "Press G to toggle geom groups.")
-        
-        self.add_overlay(
-            topleft,
             "Press L to toggle latest info.", make_new_line=False)
-=======
-        add_overlay(
-            topleft,
-            "Run speed = %.3f x real time" %
-            self._run_speed_factor,
-            "[S]lower, [F]aster", make_new_line=False)
->>>>>>> ee04c4a3
 
     def _set_camera(self):
         """
